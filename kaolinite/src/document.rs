/// document.rs - has Document, for opening, editing and saving documents
use crate::event::{Error, Event, Result, Status, UndoMgmt};
use crate::map::{form_map, CharMap};
use crate::searching::{Match, Searcher};
use crate::utils::{
    get_range, tab_boundaries_backward, tab_boundaries_forward, trim, width, Loc, Size,
};
use ropey::Rope;
use std::fs::File;
use std::io::{BufReader, BufWriter};
use std::ops::{Range, RangeBounds};

/// A document struct manages a file.
/// It has tools to read, write and traverse a document.
/// By default, it uses file buffering so it can open almost immediately.
/// To start executing events, remember to use the `Document::exe` function and check out
/// the documentation for `Event` to learn how to form editing events.
#[derive(Clone, PartialEq, Eq, Debug)]
pub struct Document {
    /// The file name of the document opened
    pub file_name: Option<String>,
    /// The rope of the document to facilitate reading and writing to disk
    pub file: Rope,
    /// Contains the number of lines buffered into the document
    pub loaded_to: usize,
    /// Cache of all the loaded lines in this document
    pub lines: Vec<String>,
    /// Stores the locations of double width characters
    pub dbl_map: CharMap,
    /// Stores the locations of tab characters
    pub tab_map: CharMap,
    /// Contains the size of this document for purposes of offset
    pub size: Size,
    /// Contains the cursor data structure
    pub cursor: Cursor,
    /// Contains the offset (scrolling for longer documents)
    pub offset: Loc,
    /// Keeps track of where the character pointer is
    pub char_ptr: usize,
    /// Manages events, for the purpose of undo and redo
    pub undo_mgmt: UndoMgmt,
    /// true if the file has been modified since saving, false otherwise
    pub modified: bool,
    /// The number of spaces a tab should be rendered as
    pub tab_width: usize,
    /// Whether or not the document can be edited
    pub read_only: bool,
    /// Storage of the old cursor x position (to snap back to)
    pub old_cursor: usize,
    /// Flag for if the editor is currently in a redo action
    pub in_redo: bool,
    /// Flag for an EOL
    pub eol: bool,
}

impl Document {
    /// Creates a new, empty document with no file name.
    #[cfg(not(tarpaulin_include))]
    pub fn new(size: Size) -> Self {
        let mut this = Self {
            file: Rope::from_str("\n"),
            lines: vec!["".to_string()],
            dbl_map: CharMap::default(),
            tab_map: CharMap::default(),
            loaded_to: 1,
            file_name: None,
            cursor: Cursor::default(),
            offset: Loc::default(),
            size,
            char_ptr: 0,
            undo_mgmt: UndoMgmt::default(),
            modified: false,
            tab_width: 4,
            read_only: false,
            old_cursor: 0,
            in_redo: false,
            eol: false,
        };
        this.undo_mgmt.undo.push(this.take_snapshot());
        this.undo_mgmt.saved();
        this
    }

    /// Open a document from a file name.
    /// # Errors
    /// Returns an error when file doesn't exist, or has incorrect permissions.
    /// Also returns an error if the rope fails to initialise due to character set issues or
    /// disk errors.
    #[cfg(not(tarpaulin_include))]
    pub fn open<S: Into<String>>(size: Size, file_name: S) -> Result<Self> {
        let file_name = file_name.into();
        let file = Rope::from_reader(BufReader::new(File::open(&file_name)?))?;
        let mut this = Self {
            eol: !file
                .line(file.len_lines().saturating_sub(1))
                .to_string()
                .is_empty(),
            file,
            lines: vec![],
            dbl_map: CharMap::default(),
            tab_map: CharMap::default(),
            loaded_to: 0,
            file_name: Some(file_name),
            cursor: Cursor::default(),
            offset: Loc::default(),
            size,
            char_ptr: 0,
            undo_mgmt: UndoMgmt::default(),
            modified: false,
            tab_width: 4,
            read_only: false,
            old_cursor: 0,
            in_redo: false,
        };
        this.undo_mgmt.undo.push(this.take_snapshot());
        this.undo_mgmt.saved();
        Ok(this)
    }

    /// Sets the tab display width measured in spaces, default being 4
    pub fn set_tab_width(&mut self, tab_width: usize) {
        self.tab_width = tab_width;
    }

    /// Save back to the file the document was opened from.
    /// # Errors
    /// Returns an error if the file fails to write, due to permissions
    /// or character set issues.
    pub fn save(&mut self) -> Result<()> {
        if !self.read_only {
<<<<<<< HEAD
            self.undo_mgmt.saved();
            self.modified = false;
=======
>>>>>>> 63abb385
            if let Some(file_name) = &self.file_name {
                self.file
                    .write_to(BufWriter::new(File::create(file_name)?))?;
                self.modified = false;
                Ok(())
            } else {
                Err(Error::NoFileName)
            }
        } else {
            Err(Error::ReadOnlyFile)
        }
    }

    /// Save to a specified file.
    /// # Errors
    /// Returns an error if the file fails to write, due to permissions
    /// or character set issues.
    pub fn save_as(&self, file_name: &str) -> Result<()> {
        if !self.read_only {
            self.file
                .write_to(BufWriter::new(File::create(file_name)?))?;
            Ok(())
        } else {
            Err(Error::ReadOnlyFile)
        }
    }

    /// Execute an event, registering it in the undo / redo.
    /// You should always edit a document through this method to ensure undo and redo work.
    /// # Errors
    /// Will return an error if the event was unable to be completed.
    pub fn exe(&mut self, ev: Event) -> Result<()> {
        if !self.read_only {
            self.undo_mgmt.set_dirty();
            self.forth(ev)?;
        }
        self.cancel_selection();
        Ok(())
    }

    /// Undo the last patch in the document.
    /// # Errors
    /// Will return an error if any of the events failed to be reversed.
    pub fn undo(&mut self) -> Result<()> {
        if let Some(s) = self.undo_mgmt.undo(self.take_snapshot()) {
            self.apply_snapshot(s);
            self.modified = true;
        }
        if self.undo_mgmt.at_file() {
            self.modified = false;
        }
        Ok(())
    }

    /// Redo the last patch in the document.
    /// # Errors
    /// Will return an error if any of the events failed to be re-executed.
    pub fn redo(&mut self) -> Result<()> {
        if let Some(s) = self.undo_mgmt.redo() {
            self.apply_snapshot(s);
            self.modified = true;
        }
        if self.undo_mgmt.at_file() {
            self.modified = false;
        }
        Ok(())
    }

    /// Handle an editing event, use the method `exe` for executing events.
    /// # Errors
    /// Returns an error if there is a problem with the specified operation.
    pub fn forth(&mut self, ev: Event) -> Result<()> {
        match ev {
            Event::Insert(loc, ch) => self.insert(&loc, &ch),
            Event::Delete(loc, st) => self.delete_with_tab(&loc, &st),
            Event::InsertLine(loc, st) => self.insert_line(loc, st),
            Event::DeleteLine(loc, _) => self.delete_line(loc),
            Event::SplitDown(loc) => self.split_down(&loc),
            Event::SpliceUp(loc) => self.splice_up(loc.y),
        }
    }

    /// Takes a loc and converts it into a char index for ropey
    pub fn loc_to_file_pos(&self, loc: &Loc) -> usize {
        self.file.line_to_char(loc.y) + loc.x
    }

    /// Inserts a string into this document.
    /// # Errors
    /// Returns an error if location is out of range.
    pub fn insert(&mut self, loc: &Loc, st: &str) -> Result<()> {
        self.out_of_range(loc.x, loc.y)?;
        self.modified = true;
        // Move cursor to location
        self.move_to(loc);
        // Update rope
        let idx = self.loc_to_file_pos(loc);
        self.file.insert(idx, st);
        // Update cache
        let line: String = self.file.line(loc.y).chars().collect();
        self.lines[loc.y] = line.trim_end_matches(&['\n', '\r']).to_string();
        // Update unicode map
        let dbl_start = self.dbl_map.shift_insertion(loc, st, self.tab_width);
        let tab_start = self.tab_map.shift_insertion(loc, st, self.tab_width);
        // Register new double widths and tabs
        let (mut dbls, mut tabs) = form_map(st, self.tab_width);
        // Shift up to match insertion position in the document
        let tab_shift = self.tab_width.saturating_sub(1) * tab_start;
        for e in &mut dbls {
            *e = (e.0 + loc.x + dbl_start + tab_shift, e.1 + loc.x);
        }
        for e in &mut tabs {
            *e = (e.0 + loc.x + tab_shift + dbl_start, e.1 + loc.x);
        }
        self.dbl_map.splice(loc, dbl_start, dbls);
        self.tab_map.splice(loc, tab_start, tabs);
        // Go to end x position
        self.move_to_x(loc.x + st.chars().count());
        self.old_cursor = self.loc().x;
        Ok(())
    }

    /// Deletes a character at a location whilst checking for tab spaces
    pub fn delete_with_tab(&mut self, loc: &Loc, st: &str) -> Result<()> {
        // Check for tab spaces
        let boundaries = tab_boundaries_backward(
            &self.line(loc.y).unwrap_or_else(|| "".to_string()),
            self.tab_width,
        );
        if boundaries.contains(&loc.x.saturating_add(1)) && !self.in_redo {
            // Register other delete actions to delete the whole tab
            let mut loc_copy = loc.clone();
            self.delete(loc.x..=loc.x + st.chars().count(), loc.y)?;
            for _ in 1..self.tab_width {
                loc_copy.x = loc_copy.x.saturating_sub(1);
                self.exe(Event::Delete(loc_copy, " ".to_string()))?;
            }
            Ok(())
        } else {
            // Normal character delete
            self.delete(loc.x..=loc.x + st.chars().count(), loc.y)
        }
    }

    /// Deletes a range from this document.
    /// # Errors
    /// Returns an error if location is out of range.
    pub fn delete<R>(&mut self, x: R, y: usize) -> Result<()>
    where
        R: RangeBounds<usize>,
    {
        let line_start = self.file.try_line_to_char(y)?;
        let line_end = line_start + self.line(y).ok_or(Error::OutOfRange)?.chars().count();
        // Extract range information
        let (mut start, mut end) = get_range(&x, line_start, line_end);
        self.valid_range(start, end, y)?;
        self.modified = true;
        self.move_to(&Loc::at(start, y));
        start += line_start;
        end += line_start;
        let removed = self.file.slice(start..end).to_string();
        // Update unicode and tab map
        self.dbl_map.shift_deletion(
            &Loc::at(line_start, y),
            (start, end),
            &removed,
            self.tab_width,
        );
        self.tab_map.shift_deletion(
            &Loc::at(line_start, y),
            (start, end),
            &removed,
            self.tab_width,
        );
        // Update rope
        self.file.remove(start..end);
        // Update cache
        let line: String = self.file.line(y).chars().collect();
        self.lines[y] = line.trim_end_matches(&['\n', '\r']).to_string();
        self.old_cursor = self.loc().x;
        Ok(())
    }

    /// Inserts a line into the document.
    /// # Errors
    /// Returns an error if location is out of range.
    pub fn insert_line(&mut self, loc: usize, contents: String) -> Result<()> {
        if !self.lines.is_empty() {
            if !(self.len_lines() == 0 && loc == 0) {
                self.out_of_range(0, loc.saturating_sub(1))?;
            }
        }
        self.modified = true;
        // Update unicode and tab map
        self.dbl_map.shift_down(loc);
        self.tab_map.shift_down(loc);
        // Calculate the unicode map and tab map of this line
        let (dbl_map, tab_map) = form_map(&contents, self.tab_width);
        self.dbl_map.insert(loc, dbl_map);
        self.tab_map.insert(loc, tab_map);
        // Update cache
        self.lines.insert(loc, contents.to_string());
        // Update rope
        let char_idx = self.file.line_to_char(loc);
        self.file.insert(char_idx, &(contents + "\n"));
        self.loaded_to += 1;
        // Goto line
        self.move_to_y(loc);
        self.old_cursor = self.loc().x;
        Ok(())
    }

    /// Deletes a line from the document.
    /// # Errors
    /// Returns an error if location is out of range.
    pub fn delete_line(&mut self, loc: usize) -> Result<()> {
        self.out_of_range(0, loc)?;
        // Update tab & unicode map
        self.dbl_map.delete(loc);
        self.tab_map.delete(loc);
        self.modified = true;
        // Shift down other line numbers in the hashmap
        self.dbl_map.shift_up(loc);
        self.tab_map.shift_up(loc);
        // Update cache
        self.lines.remove(loc);
        // Update rope
        let idx_start = self.file.line_to_char(loc);
        let idx_end = self.file.line_to_char(loc + 1);
        self.file.remove(idx_start..idx_end);
        self.loaded_to = self.loaded_to.saturating_sub(1);
        // Goto line
        self.move_to_y(loc);
        self.old_cursor = self.loc().x;
        Ok(())
    }

    /// Split a line in half, putting the right hand side below on a new line.
    /// For when the return key is pressed.
    /// # Errors
    /// Returns an error if location is out of range.
    pub fn split_down(&mut self, loc: &Loc) -> Result<()> {
        self.out_of_range(loc.x, loc.y)?;
        self.modified = true;
        // Gather context
        let line = self.line(loc.y).ok_or(Error::OutOfRange)?;
        let rhs: String = line.chars().skip(loc.x).collect();
        self.delete(loc.x.., loc.y)?;
        self.insert_line(loc.y + 1, rhs)?;
        self.move_to(&Loc::at(0, loc.y + 1));
        self.old_cursor = self.loc().x;
        Ok(())
    }

    /// Remove the line below the specified location and append that to it.
    /// For when backspace is pressed on the start of a line.
    /// # Errors
    /// Returns an error if location is out of range.
    pub fn splice_up(&mut self, y: usize) -> Result<()> {
        self.out_of_range(0, y + 1)?;
        self.modified = true;
        // Gather context
        let length = self.line(y).ok_or(Error::OutOfRange)?.chars().count();
        let below = self.line(y + 1).ok_or(Error::OutOfRange)?;
        self.delete_line(y + 1)?;
        self.insert(&Loc::at(length, y), &below)?;
        self.move_to(&Loc::at(length, y));
        self.old_cursor = self.loc().x;
        Ok(())
    }

    /// Cancels the current selection
    pub fn cancel_selection(&mut self) {
        self.cursor.selection_end = self.cursor.loc;
    }

    /// Move the view down
    pub fn scroll_down(&mut self) {
        self.offset.y += 1;
        self.load_to(self.offset.y + self.size.h);
    }

    /// Move the view up
    pub fn scroll_up(&mut self) {
        self.offset.y = self.offset.y.saturating_sub(1);
        self.load_to(self.offset.y + self.size.h);
    }

    /// Move the cursor up
    pub fn move_up(&mut self) -> Status {
        let r = self.select_up();
        self.cancel_selection();
        r
    }

    /// Select with the cursor up
    pub fn select_up(&mut self) -> Status {
        // Return if already at start of document
        if self.loc().y == 0 {
            return Status::StartOfFile;
        }
        self.cursor.loc.y = self.cursor.loc.y.saturating_sub(1);
        self.cursor.loc.x = self.old_cursor;
        // Snap to end of line
        self.fix_dangling_cursor();
        // Move back if in the middle of a longer character
        self.fix_split();
        // Update the character pointer
        self.update_char_ptr();
        self.bring_cursor_in_viewport();
        Status::None
    }

    /// Move the cursor down
    pub fn move_down(&mut self) -> Status {
        let r = self.select_down();
        self.cancel_selection();
        r
    }

    /// Select with the cursor down
    pub fn select_down(&mut self) -> Status {
        // Return if already on end of document
        if self.len_lines() < self.loc().y + 1 {
            return Status::EndOfFile;
        }
        self.cursor.loc.y += 1;
        self.cursor.loc.x = self.old_cursor;
        // Snap to end of line
        self.fix_dangling_cursor();
        // Move back if in the middle of a longer character
        self.fix_split();
        // Update the character pointer
        self.update_char_ptr();
        self.bring_cursor_in_viewport();
        Status::None
    }

    /// Move the cursor left
    pub fn move_left(&mut self) -> Status {
        let r = self.select_left();
        self.cancel_selection();
        r
    }

    /// Select with the cursor left
    pub fn select_left(&mut self) -> Status {
        // Return if already at start of line
        if self.loc().x == 0 {
            return Status::StartOfLine;
        }
        // Determine the width of the character to traverse
        let line = self.line(self.loc().y).unwrap_or_else(|| "".to_string());
        let boundaries = tab_boundaries_backward(&line, self.tab_width);
        let width = if boundaries.contains(&self.char_ptr) {
            // Push the character pointer up
            self.char_ptr = self
                .char_ptr
                .saturating_sub(self.tab_width.saturating_sub(1));
            // There are spaces that should be treated as tabs (so should traverse the tab width)
            self.tab_width
        } else {
            // There are no spaces that should be treated as tabs
            self.width_of(self.loc().y, self.char_ptr.saturating_sub(1))
        };
        // Move back the correct amount
        self.cursor.loc.x = self.cursor.loc.x.saturating_sub(width);
        // Update the character pointer
        self.char_ptr = self.char_ptr.saturating_sub(1);
        self.bring_cursor_in_viewport();
        self.old_cursor = self.loc().x;
        Status::None
    }

    /// Move the cursor right
    pub fn move_right(&mut self) -> Status {
        let r = self.select_right();
        self.cancel_selection();
        r
    }

    /// Select with the cursor right
    pub fn select_right(&mut self) -> Status {
        // Return if already on end of line
        let line = self.line(self.loc().y).unwrap_or_else(|| "".to_string());
        let width = width(&line, self.tab_width);
        if width == self.loc().x {
            return Status::EndOfLine;
        }
        // Determine the width of the character to traverse
        let boundaries = tab_boundaries_forward(&line, self.tab_width);
        let width = if boundaries.contains(&self.char_ptr) {
            // Push the character pointer up
            self.char_ptr += self.tab_width.saturating_sub(1);
            // There are spaces that should be treated as tabs (so should traverse the tab width)
            self.tab_width
        } else {
            // There are no spaces that should be treated as tabs
            self.width_of(self.loc().y, self.char_ptr)
        };
        // Move forward the correct amount
        self.cursor.loc.x += width;
        // Update the character pointer
        self.char_ptr += 1;
        self.bring_cursor_in_viewport();
        self.old_cursor = self.loc().x;
        Status::None
    }

    /// Move to the start of the line
    pub fn move_home(&mut self) {
        self.select_home();
        self.cancel_selection();
    }

    /// Select to the start of the line
    pub fn select_home(&mut self) {
        self.cursor.loc.x = 0;
        self.char_ptr = 0;
        self.old_cursor = 0;
        self.bring_cursor_in_viewport();
    }

    /// Move to the end of the line
    pub fn move_end(&mut self) {
        self.select_end();
        self.cancel_selection();
    }

    /// Select to the end of the line
    pub fn select_end(&mut self) {
        let line = self.line(self.loc().y).unwrap_or_else(|| "".to_string());
        let length = line.chars().count();
        self.select_to_x(length);
        self.old_cursor = self.loc().x;
    }

    /// Move to the top of the document
    pub fn move_top(&mut self) {
        self.move_to(&Loc::at(0, 0));
    }

    /// Move to the bottom of the document
    pub fn move_bottom(&mut self) {
        let last = self.len_lines();
        self.move_to(&Loc::at(0, last));
    }

    /// Select to the top of the document
    pub fn select_top(&mut self) {
        self.select_to(&Loc::at(0, 0));
        self.old_cursor = self.loc().x;
    }

    /// Select to the bottom of the document
    pub fn select_bottom(&mut self) {
        let last = self.len_lines();
        self.select_to(&Loc::at(0, last));
        self.old_cursor = self.loc().x;
    }

    /// Move up by 1 page
    pub fn move_page_up(&mut self) {
        self.move_to_y(self.cursor.loc.y.saturating_sub(self.size.h));
        self.old_cursor = 0;
    }

    /// Move down by 1 page
    pub fn move_page_down(&mut self) {
        self.move_to_y(self.cursor.loc.y + self.size.h);
        self.old_cursor = 0;
    }

    /// Moves to the previous word in the document
    pub fn move_prev_word(&mut self) -> Status {
        let Loc { x, y } = self.char_loc();
        if x == 0 && y != 0 {
            return Status::StartOfLine;
        }
        let re = format!("(\t| {{{}}}|^|\\W| )", self.tab_width);
        if let Some(mut mtch) = self.prev_match(&re) {
            let len = mtch.text.chars().count();
            let same = mtch.loc.x + len == x;
            if !same {
                mtch.loc.x += len;
            }
            self.move_to(&mtch.loc);
            if same && self.loc().x != 0 {
                return self.move_prev_word();
            }
        }
        self.old_cursor = self.loc().x;
        Status::None
    }

    /// Moves to the next word in the document
    pub fn move_next_word(&mut self) -> Status {
        let Loc { x, y } = self.char_loc();
        let line = self.line(y).unwrap_or_else(|| "".to_string());
        if x == line.chars().count() && y != self.len_lines() {
            return Status::EndOfLine;
        }
        let re = format!("(\t| {{{}}}|\\W|$|^ +| )", self.tab_width);
        if let Some(mut mtch) = self.next_match(&re, 0) {
            mtch.loc.x += mtch.text.chars().count();
            self.move_to(&mtch.loc);
        }
        self.old_cursor = self.loc().x;
        Status::None
    }

    /// Function to search the document to find the next occurance of a regex
    pub fn next_match(&mut self, regex: &str, inc: usize) -> Option<Match> {
        // Prepare
        let mut srch = Searcher::new(regex);
        // Check current line for matches
        let current: String = self
            .line(self.loc().y)?
            .chars()
            .skip(self.char_ptr + inc)
            .collect();
        if let Some(mut mtch) = srch.lfind(&current) {
            mtch.loc.y = self.loc().y;
            mtch.loc.x += self.char_ptr + inc;
            return Some(mtch);
        }
        // Check subsequent lines for matches
        let mut line_no = self.loc().y + 1;
        self.load_to(line_no + 1);
        while let Some(line) = self.line(line_no) {
            if let Some(mut mtch) = srch.lfind(&line) {
                mtch.loc.y = line_no;
                return Some(mtch);
            }
            line_no += 1;
            self.load_to(line_no + 1);
        }
        None
    }

    /// Function to search the document to find the previous occurance of a regex
    pub fn prev_match(&mut self, regex: &str) -> Option<Match> {
        // Prepare
        let mut srch = Searcher::new(regex);
        // Check current line for matches
        let current: String = self
            .line(self.loc().y)?
            .chars()
            .take(self.char_ptr)
            .collect();
        if let Some(mut mtch) = srch.rfind(&current) {
            mtch.loc.y = self.loc().y;
            return Some(mtch);
        }
        // Check antecedent lines for matches
        self.load_to(self.loc().y + 1);
        let mut line_no = self.loc().y.saturating_sub(1);
        while let Some(line) = self.line(line_no) {
            if let Some(mut mtch) = srch.rfind(&line) {
                mtch.loc.y = line_no;
                return Some(mtch);
            }
            if line_no == 0 {
                break;
            }
            line_no = line_no.saturating_sub(1);
        }
        None
    }

    /// Replace a specific part of the document with another string.
    /// # Errors
    /// Will error if the replacement failed to be executed.
    pub fn replace(&mut self, loc: Loc, target: &str, into: &str) -> Result<()> {
        self.exe(Event::Delete(loc, target.to_string()))?;
        self.exe(Event::Insert(loc, into.to_string()))?;
        Ok(())
    }

    /// Replace all instances of a regex with another string
    pub fn replace_all(&mut self, target: &str, into: &str) {
        self.move_to(&Loc::at(0, 0));
        while let Some(mtch) = self.next_match(target, 1) {
            drop(self.replace(mtch.loc, &mtch.text, into));
        }
    }

    /// Function to go to a specific position
    pub fn move_to(&mut self, loc: &Loc) {
        self.select_to(loc);
        self.cancel_selection();
    }

    /// Function to go to a specific position
    pub fn select_to(&mut self, loc: &Loc) {
        self.select_to_y(loc.y);
        self.select_to_x(loc.x);
    }

    /// Function to go to a specific x position
    pub fn move_to_x(&mut self, x: usize) {
        self.select_to_x(x);
        self.cancel_selection();
    }

    /// Function to select to a specific x position
    pub fn select_to_x(&mut self, x: usize) {
        let line = self.line(self.loc().y).unwrap_or_else(|| "".to_string());
        // If we're already at this x coordinate, just exit
        if self.char_ptr == x {
            return;
        }
        // If the move position is out of bounds, move to the end of the line
        if line.chars().count() < x {
            let line = self.line(self.loc().y).unwrap_or_else(|| "".to_string());
            let length = line.chars().count();
            self.select_to_x(length);
            return;
        }
        // Update char position
        self.char_ptr = x;
        // Calculate display index
        let x = self.display_idx(&Loc::at(x, self.loc().y));
        // Move cursor
        self.cursor.loc.x = x;
        self.bring_cursor_in_viewport();
    }

    /// Function to go to a specific y position
    pub fn move_to_y(&mut self, y: usize) {
        self.select_to_y(y);
        self.cancel_selection();
    }

    /// Function to select to a specific y position
    pub fn select_to_y(&mut self, y: usize) {
        // Bounds checking
        if self.loc().y != y && y <= self.len_lines() {
            self.cursor.loc.y = y;
        }
        // Snap to end of line
        self.fix_dangling_cursor();
        // Ensure cursor isn't in the middle of a longer character
        self.fix_split();
        // Correct the character pointer
        self.update_char_ptr();
        self.bring_cursor_in_viewport();
        // Load any lines necessary
        self.load_to(self.offset.y + self.size.h);
    }

    /// Brings the cursor into the viewport so it can be seen
    pub fn bring_cursor_in_viewport(&mut self) {
        if self.offset.y > self.cursor.loc.y {
            self.offset.y = self.cursor.loc.y;
        }
        if self.offset.y + self.size.h <= self.cursor.loc.y {
            self.offset.y = self.cursor.loc.y.saturating_sub(self.size.h) + 1;
        }
        if self.offset.x > self.cursor.loc.x {
            self.offset.x = self.cursor.loc.x;
        }
        if self.offset.x + self.size.w <= self.cursor.loc.x {
            self.offset.x = self.cursor.loc.x.saturating_sub(self.size.w) + 1;
        }
        self.load_to(self.offset.y + self.size.h);
    }

    /// Determines if specified coordinates are out of range of the document.
    /// # Errors
    /// Returns an error when the given coordinates are out of range.
    pub fn out_of_range(&self, x: usize, y: usize) -> Result<()> {
        let msg = "Did you forget to use load_to?";
        if y >= self.len_lines() || x > self.line(y).expect(msg).chars().count() {
            return Err(Error::OutOfRange);
        }
        Ok(())
    }

    /// Determines if a range is in range of the document.
    /// # Errors
    /// Returns an error when the given range is out of range.
    pub fn valid_range(&self, start: usize, end: usize, y: usize) -> Result<()> {
        self.out_of_range(start, y)?;
        self.out_of_range(end, y)?;
        if start > end {
            return Err(Error::OutOfRange);
        }
        Ok(())
    }

    /// Calculate the character index from the display index on a certain line
    pub fn character_idx(&self, loc: &Loc) -> usize {
        let mut idx = loc.x;
        // Account for double width characters
        idx = idx.saturating_sub(self.dbl_map.count(loc, true).unwrap_or(0));
        // Account for tab characters
        idx = idx.saturating_sub(
            self.tab_map.count(loc, true).unwrap_or(0) * self.tab_width.saturating_sub(1),
        );
        idx
    }

    /// Calculate the display index from the character index on a certain line
    fn display_idx(&self, loc: &Loc) -> usize {
        let mut idx = loc.x;
        // Account for double width characters
        idx += self.dbl_map.count(loc, false).unwrap_or(0);
        // Account for tab characters
        idx += self.tab_map.count(loc, false).unwrap_or(0) * self.tab_width.saturating_sub(1);
        idx
    }

    /// A utility function to update the character pointer when moving up or down
    fn update_char_ptr(&mut self) {
        let mut idx = self.loc().x;
        let dbl_count = self.dbl_map.count(&self.loc(), true).unwrap_or(0);
        idx = idx.saturating_sub(dbl_count);
        let tab_count = self.tab_map.count(&self.loc(), true).unwrap_or(0);
        idx = idx.saturating_sub(tab_count * self.tab_width.saturating_sub(1));
        self.char_ptr = idx;
    }

    /// A utility function to make sure the cursor doesn't go out of range when moving
    fn fix_dangling_cursor(&mut self) {
        if let Some(line) = self.line(self.loc().y) {
            if self.loc().x > width(&line, self.tab_width) {
                self.select_to_x(line.chars().count());
            }
        } else {
            self.select_home();
        }
    }

    /// Fixes double width and tab boundary issues
    fn fix_split(&mut self) {
        let mut magnitude = 0;
        let Loc { x, y } = self.loc();
        if let Some(map) = self.dbl_map.get(y) {
            let last_dbl = self
                .dbl_map
                .count(&self.loc(), true)
                .unwrap()
                .saturating_sub(1);
            let start = map[last_dbl].0;
            if x == start + 1 {
                magnitude += 1;
            }
        }
        if let Some(map) = self.tab_map.get(y) {
            let last_tab = self
                .tab_map
                .count(&self.loc(), true)
                .unwrap()
                .saturating_sub(1);
            let start = map[last_tab].0;
            let range = start..start + self.tab_width;
            if range.contains(&x) {
                magnitude += x.saturating_sub(start);
            }
        }
        self.cursor.loc.x = self.cursor.loc.x.saturating_sub(magnitude);
    }

    /// Load lines in this document up to a specified index.
    /// This must be called before starting to edit the document as
    /// this is the function that actually load and processes the text.
    pub fn load_to(&mut self, mut to: usize) {
        // Make sure to doesn't go over the number of lines in the buffer
        let len_lines = self.file.len_lines();
        if to >= len_lines {
            to = len_lines;
        }
        // Only act if there are lines we haven't loaded yet
        if to > self.loaded_to {
            // For each line, run through each character and make note of any double width characters
            for i in self.loaded_to..to {
                let line: String = self.file.line(i).chars().collect();
                // Add to char maps
                let (dbl_map, tab_map) = form_map(&line, self.tab_width);
                self.dbl_map.insert(i, dbl_map);
                self.tab_map.insert(i, tab_map);
                // Cache this line
                self.lines
                    .push(line.trim_end_matches(&['\n', '\r']).to_string());
            }
            // Store new loaded point
            self.loaded_to = to;
        }
    }

    /// Get the line at a specified index
    #[must_use]
    pub fn line(&self, line: usize) -> Option<String> {
        Some(self.lines.get(line)?.to_string())
    }

    /// Get the line at a specified index and trim it
    #[must_use]
    pub fn line_trim(&self, line: usize, start: usize, length: usize) -> Option<String> {
        let line = self.line(line);
        Some(trim(&line?, start, length, self.tab_width))
    }

    /// Returns the number of lines in the document
    #[must_use]
    pub fn len_lines(&self) -> usize {
        self.file.len_lines().saturating_sub(1) + if self.eol { 1 } else { 0 }
    }

    /// Evaluate the line number text for a specific line
    #[must_use]
    pub fn line_number(&self, request: usize) -> String {
        let total = self.len_lines().to_string().len();
        let num = if request + 1 > self.len_lines() {
            "~".to_string()
        } else {
            (request + 1).to_string()
        };
        format!("{}{}", " ".repeat(total.saturating_sub(num.len())), num)
    }

    /// Determine if a character at a certain location is a double width character.
    /// x is the display index.
    #[must_use]
    pub fn is_dbl_width(&self, y: usize, x: usize) -> bool {
        if let Some(line) = self.dbl_map.get(y) {
            line.iter().any(|i| x == i.1)
        } else {
            false
        }
    }

    /// Determine if a character at a certain location is a tab character.
    /// x is the display index.
    #[must_use]
    pub fn is_tab(&self, y: usize, x: usize) -> bool {
        if let Some(line) = self.tab_map.get(y) {
            line.iter().any(|i| x == i.1)
        } else {
            false
        }
    }

    /// Determine the width of a character at a certain location
    #[must_use]
    pub fn width_of(&self, y: usize, x: usize) -> usize {
        if self.is_dbl_width(y, x) {
            2
        } else if self.is_tab(y, x) {
            self.tab_width
        } else {
            1
        }
    }

    /// Get the current position within the document, including offset
    #[must_use]
    pub const fn loc(&self) -> Loc {
        Loc {
            x: self.cursor.loc.x,
            y: self.cursor.loc.y,
        }
    }

    /// Get the current position within the document, with x being the character index
    #[must_use]
    pub const fn char_loc(&self) -> Loc {
        Loc {
            x: self.char_ptr,
            y: self.cursor.loc.y,
        }
    }

    /// If the cursor is within the viewport, this will return where it is relatively
    pub fn cursor_loc_in_screen(&self) -> Option<Loc> {
        if self.cursor.loc.x < self.offset.x {
            return None;
        }
        if self.cursor.loc.y < self.offset.y {
            return None;
        }
        let result = Loc {
            x: self.cursor.loc.x.saturating_sub(self.offset.x),
            y: self.cursor.loc.y.saturating_sub(self.offset.y),
        };
        if result.x > self.size.w || result.y > self.size.h {
            return None;
        }
        return Some(result);
    }

    /// Returns true if there is no active selection and vice versa
    pub fn is_selection_empty(&self) -> bool {
        self.cursor.loc == self.cursor.selection_end
    }

    /// Will return the bounds of the current active selection
    pub fn selection_loc_bound(&self) -> (Loc, Loc) {
        let mut left = self.cursor.loc;
        let mut right = self.cursor.selection_end;
        // Convert into character indices
        left.x = self.character_idx(&left);
        right.x = self.character_idx(&right);
        if left > right {
            std::mem::swap(&mut left, &mut right);
        }
        (left, right)
    }

    /// Returns true if the provided location is within the current active selection
    pub fn is_loc_selected(&self, loc: Loc) -> bool {
        let (left, right) = self.selection_loc_bound();
        left <= loc && loc < right
    }

    /// Will return the current active selection as a range over file characters
    pub fn selection_range(&self) -> Range<usize> {
        let mut cursor = self.cursor.loc.clone();
        let mut selection_end = self.cursor.selection_end.clone();
        cursor.x = self.character_idx(&cursor);
        selection_end.x = self.character_idx(&selection_end);
        let mut left = self.loc_to_file_pos(&cursor);
        let mut right = self.loc_to_file_pos(&selection_end);
        if left > right {
            std::mem::swap(&mut left, &mut right);
        }
        left..right
    }

    /// Will return the text contained within the current selection
    pub fn selection_text(&self) -> String {
        self.file.slice(self.selection_range()).to_string()
    }

    pub fn commit(&mut self) {
        let s = self.take_snapshot();
        self.undo_mgmt.commit(s);
    }

    pub fn reload_lines(&mut self) {
        let to = std::mem::take(&mut self.loaded_to);
        self.lines.clear();
        self.load_to(to);
    }

    pub fn remove_selection(&mut self) {
        self.file.remove(self.selection_range());
        self.reload_lines();
        self.cursor.loc = self.selection_loc_bound().0;
        self.char_ptr = self.character_idx(&self.cursor.loc);
        self.cancel_selection();
        self.bring_cursor_in_viewport();
        self.modified = true;
    }
}

/// Defines a cursor's position and any selection it may be covering
#[derive(Clone, Copy, PartialEq, Eq, Debug, Default)]
pub struct Cursor {
    pub loc: Loc,
    pub selection_end: Loc,
}<|MERGE_RESOLUTION|>--- conflicted
+++ resolved
@@ -128,14 +128,10 @@
     /// or character set issues.
     pub fn save(&mut self) -> Result<()> {
         if !self.read_only {
-<<<<<<< HEAD
-            self.undo_mgmt.saved();
-            self.modified = false;
-=======
->>>>>>> 63abb385
             if let Some(file_name) = &self.file_name {
                 self.file
                     .write_to(BufWriter::new(File::create(file_name)?))?;
+                self.undo_mgmt.saved();
                 self.modified = false;
                 Ok(())
             } else {
