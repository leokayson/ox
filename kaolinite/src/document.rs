/// document.rs - has Document, for opening, editing and saving documents
use crate::event::{Error, Event, Result, Status, UndoMgmt};
use crate::map::{form_map, CharMap};
use crate::searching::{Match, Searcher};
use crate::utils::{
    get_range, tab_boundaries_backward, tab_boundaries_forward, trim, width, Loc, Size,
};
use ropey::Rope;
use std::fs::File;
use std::io::{BufReader, BufWriter};
use std::ops::{Range, RangeBounds};

/// A document struct manages a file.
/// It has tools to read, write and traverse a document.
/// By default, it uses file buffering so it can open almost immediately.
/// To start executing events, remember to use the `Document::exe` function and check out
/// the documentation for `Event` to learn how to form editing events.
#[derive(Clone, PartialEq, Eq, Debug)]
pub struct Document {
    /// The file name of the document opened
    pub file_name: Option<String>,
    /// The rope of the document to facilitate reading and writing to disk
    pub file: Rope,
    /// Contains the number of lines buffered into the document
    pub loaded_to: usize,
    /// Cache of all the loaded lines in this document
    pub lines: Vec<String>,
    /// Stores the locations of double width characters
    pub dbl_map: CharMap,
    /// Stores the locations of tab characters
    pub tab_map: CharMap,
    /// Contains the size of this document for purposes of offset
    pub size: Size,
    /// Contains the cursor data structure
    pub cursor: Cursor,
    /// Contains the offset (scrolling for longer documents)
    pub offset: Loc,
    /// Keeps track of where the character pointer is
    pub char_ptr: usize,
    /// Manages events, for the purpose of undo and redo
    pub undo_mgmt: UndoMgmt,
    /// true if the file has been modified since saving, false otherwise
    pub modified: bool,
    /// The number of spaces a tab should be rendered as
    pub tab_width: usize,
    /// Whether or not the document can be edited
    pub read_only: bool,
    /// Storage of the old cursor x position (to snap back to)
    pub old_cursor: usize,
    /// Flag for if the editor is currently in a redo action
    pub in_redo: bool,
    /// Flag for an EOL
    pub eol: bool,
}

impl Document {
    /// Creates a new, empty document with no file name.
    #[cfg(not(tarpaulin_include))]
    pub fn new(size: Size) -> Self {
        let mut this = Self {
            file: Rope::from_str("\n"),
            lines: vec!["".to_string()],
            dbl_map: CharMap::default(),
            tab_map: CharMap::default(),
            loaded_to: 1,
            file_name: None,
            cursor: Cursor::default(),
            offset: Loc::default(),
            size,
            char_ptr: 0,
            undo_mgmt: UndoMgmt::default(),
            modified: false,
            tab_width: 4,
            read_only: false,
            old_cursor: 0,
            in_redo: false,
            eol: false,
        };
        this.undo_mgmt.undo.push(this.take_snapshot());
        this
    }

    /// Open a document from a file name.
    /// # Errors
    /// Returns an error when file doesn't exist, or has incorrect permissions.
    /// Also returns an error if the rope fails to initialise due to character set issues or
    /// disk errors.
    #[cfg(not(tarpaulin_include))]
    pub fn open<S: Into<String>>(size: Size, file_name: S) -> Result<Self> {
        let file_name = file_name.into();
        let file = Rope::from_reader(BufReader::new(File::open(&file_name)?))?;
        let mut this = Self {
            eol: !file
                .line(file.len_lines().saturating_sub(1))
                .to_string()
                .is_empty(),
            file,
            lines: vec![],
            dbl_map: CharMap::default(),
            tab_map: CharMap::default(),
            loaded_to: 0,
            file_name: Some(file_name),
            cursor: Cursor::default(),
            offset: Loc::default(),
            size,
            char_ptr: 0,
            undo_mgmt: UndoMgmt::default(),
            modified: false,
            tab_width: 4,
            read_only: false,
            old_cursor: 0,
            in_redo: false,
        };
        this.undo_mgmt.undo.push(this.take_snapshot());
        Ok(this)
    }

    /// Sets the tab display width measured in spaces, default being 4
    pub fn set_tab_width(&mut self, tab_width: usize) {
        self.tab_width = tab_width;
    }

    /// Save back to the file the document was opened from.
    /// # Errors
    /// Returns an error if the file fails to write, due to permissions
    /// or character set issues.
    pub fn save(&mut self) -> Result<()> {
        if !self.read_only {
            self.modified = false;
            if let Some(file_name) = &self.file_name {
                self.file
                    .write_to(BufWriter::new(File::create(file_name)?))?;
                Ok(())
            } else {
                Err(Error::NoFileName)
            }
        } else {
            Err(Error::ReadOnlyFile)
        }
    }

    /// Save to a specified file.
    /// # Errors
    /// Returns an error if the file fails to write, due to permissions
    /// or character set issues.
    pub fn save_as(&self, file_name: &str) -> Result<()> {
        if !self.read_only {
            self.file
                .write_to(BufWriter::new(File::create(file_name)?))?;
            Ok(())
        } else {
            Err(Error::ReadOnlyFile)
        }
    }

    /// Execute an event, registering it in the undo / redo.
    /// You should always edit a document through this method to ensure undo and redo work.
    /// # Errors
    /// Will return an error if the event was unable to be completed.
    pub fn exe(&mut self, ev: Event) -> Result<()> {
        if !self.read_only {
            self.undo_mgmt.set_dirty();
            self.forth(ev)?;
        }
        self.cancel_selection();
        Ok(())
    }

    /// Undo the last patch in the document.
    /// # Errors
    /// Will return an error if any of the events failed to be reversed.
    pub fn undo(&mut self) -> Result<()> {
        if let Some(s) = self.undo_mgmt.undo(self.take_snapshot()) {
            self.apply_snapshot(s);
            self.modified = true;
        }
        Ok(())
    }

    /// Redo the last patch in the document.
    /// # Errors
    /// Will return an error if any of the events failed to be re-executed.
    pub fn redo(&mut self) -> Result<()> {
        if let Some(s) = self.undo_mgmt.redo() {
            self.apply_snapshot(s);
            self.modified = true;
        }
        Ok(())
    }

    /// Handle an editing event, use the method `exe` for executing events.
    /// # Errors
    /// Returns an error if there is a problem with the specified operation.
    pub fn forth(&mut self, ev: Event) -> Result<()> {
        match ev {
            Event::Insert(loc, ch) => self.insert(&loc, &ch),
            Event::Delete(loc, st) => self.delete_with_tab(&loc, &st),
            Event::InsertLine(loc, st) => self.insert_line(loc, st),
            Event::DeleteLine(loc, _) => self.delete_line(loc),
            Event::SplitDown(loc) => self.split_down(&loc),
            Event::SpliceUp(loc) => self.splice_up(loc.y),
        }
    }

    /// Takes a loc and converts it into a char index for ropey
    pub fn loc_to_file_pos(&self, loc: &Loc) -> usize {
        self.file.line_to_char(loc.y) + loc.x
    }

    /// Inserts a string into this document.
    /// # Errors
    /// Returns an error if location is out of range.
    pub fn insert(&mut self, loc: &Loc, st: &str) -> Result<()> {
        self.out_of_range(loc.x, loc.y)?;
        self.modified = true;
        // Move cursor to location
        self.move_to(loc);
        // Update rope
        let idx = self.loc_to_file_pos(loc);
        self.file.insert(idx, st);
        // Update cache
        let line: String = self.file.line(loc.y).chars().collect();
        self.lines[loc.y] = line.trim_end_matches(&['\n', '\r']).to_string();
        // Update unicode map
        let dbl_start = self.dbl_map.shift_insertion(loc, st, self.tab_width);
        let tab_start = self.tab_map.shift_insertion(loc, st, self.tab_width);
        // Register new double widths and tabs
        let (mut dbls, mut tabs) = form_map(st, self.tab_width);
        // Shift up to match insertion position in the document
        let tab_shift = self.tab_width.saturating_sub(1) * tab_start;
        for e in &mut dbls {
            *e = (e.0 + loc.x + dbl_start + tab_shift, e.1 + loc.x);
        }
        for e in &mut tabs {
            *e = (e.0 + loc.x + tab_shift + dbl_start, e.1 + loc.x);
        }
        self.dbl_map.splice(loc, dbl_start, dbls);
        self.tab_map.splice(loc, tab_start, tabs);
        // Go to end x position
        self.move_to_x(loc.x + st.chars().count());
        self.old_cursor = self.loc().x;
        Ok(())
    }

    /// Deletes a character at a location whilst checking for tab spaces
    pub fn delete_with_tab(&mut self, loc: &Loc, st: &str) -> Result<()> {
        // Check for tab spaces
        let boundaries = tab_boundaries_backward(
            &self.line(loc.y).unwrap_or_else(|| "".to_string()),
            self.tab_width,
        );
        if boundaries.contains(&loc.x.saturating_add(1)) && !self.in_redo {
            // Register other delete actions to delete the whole tab
            let mut loc_copy = loc.clone();
            self.delete(loc.x..=loc.x + st.chars().count(), loc.y)?;
            for _ in 1..self.tab_width {
                loc_copy.x = loc_copy.x.saturating_sub(1);
                self.exe(Event::Delete(loc_copy, " ".to_string()))?;
            }
            Ok(())
        } else {
            // Normal character delete
            self.delete(loc.x..=loc.x + st.chars().count(), loc.y)
        }
    }

    /// Deletes a range from this document.
    /// # Errors
    /// Returns an error if location is out of range.
    pub fn delete<R>(&mut self, x: R, y: usize) -> Result<()>
    where
        R: RangeBounds<usize>,
    {
        let line_start = self.file.try_line_to_char(y)?;
        let line_end = line_start + self.line(y).ok_or(Error::OutOfRange)?.chars().count();
        // Extract range information
        let (mut start, mut end) = get_range(&x, line_start, line_end);
        self.valid_range(start, end, y)?;
        self.modified = true;
        self.move_to(&Loc::at(start, y));
        start += line_start;
        end += line_start;
        let removed = self.file.slice(start..end).to_string();
        // Update unicode and tab map
        self.dbl_map.shift_deletion(
            &Loc::at(line_start, y),
            (start, end),
            &removed,
            self.tab_width,
        );
        self.tab_map.shift_deletion(
            &Loc::at(line_start, y),
            (start, end),
            &removed,
            self.tab_width,
        );
        // Update rope
        self.file.remove(start..end);
        // Update cache
        let line: String = self.file.line(y).chars().collect();
        self.lines[y] = line.trim_end_matches(&['\n', '\r']).to_string();
        self.old_cursor = self.loc().x;
        Ok(())
    }

    /// Inserts a line into the document.
    /// # Errors
    /// Returns an error if location is out of range.
    pub fn insert_line(&mut self, loc: usize, contents: String) -> Result<()> {
        if !self.lines.is_empty() {
            if !(self.len_lines() == 0 && loc == 0) {
                self.out_of_range(0, loc.saturating_sub(1))?;
            }
        }
        self.modified = true;
        // Update unicode and tab map
        self.dbl_map.shift_down(loc);
        self.tab_map.shift_down(loc);
        // Calculate the unicode map and tab map of this line
        let (dbl_map, tab_map) = form_map(&contents, self.tab_width);
        self.dbl_map.insert(loc, dbl_map);
        self.tab_map.insert(loc, tab_map);
        // Update cache
        self.lines.insert(loc, contents.to_string());
        // Update rope
        let char_idx = self.file.line_to_char(loc);
        self.file.insert(char_idx, &(contents + "\n"));
        self.loaded_to += 1;
        // Goto line
        self.move_to_y(loc);
        self.old_cursor = self.loc().x;
        Ok(())
    }

    /// Deletes a line from the document.
    /// # Errors
    /// Returns an error if location is out of range.
    pub fn delete_line(&mut self, loc: usize) -> Result<()> {
        self.out_of_range(0, loc)?;
        // Update tab & unicode map
        self.dbl_map.delete(loc);
        self.tab_map.delete(loc);
        self.modified = true;
        // Shift down other line numbers in the hashmap
        self.dbl_map.shift_up(loc);
        self.tab_map.shift_up(loc);
        // Update cache
        self.lines.remove(loc);
        // Update rope
        let idx_start = self.file.line_to_char(loc);
        let idx_end = self.file.line_to_char(loc + 1);
        self.file.remove(idx_start..idx_end);
        self.loaded_to = self.loaded_to.saturating_sub(1);
        // Goto line
        self.move_to_y(loc);
        self.old_cursor = self.loc().x;
        Ok(())
    }

    /// Split a line in half, putting the right hand side below on a new line.
    /// For when the return key is pressed.
    /// # Errors
    /// Returns an error if location is out of range.
    pub fn split_down(&mut self, loc: &Loc) -> Result<()> {
        self.out_of_range(loc.x, loc.y)?;
        self.modified = true;
        // Gather context
        let line = self.line(loc.y).ok_or(Error::OutOfRange)?;
        let rhs: String = line.chars().skip(loc.x).collect();
        self.delete(loc.x.., loc.y)?;
        self.insert_line(loc.y + 1, rhs)?;
        self.move_to(&Loc::at(0, loc.y + 1));
        self.old_cursor = self.loc().x;
        Ok(())
    }

    /// Remove the line below the specified location and append that to it.
    /// For when backspace is pressed on the start of a line.
    /// # Errors
    /// Returns an error if location is out of range.
    pub fn splice_up(&mut self, y: usize) -> Result<()> {
        self.out_of_range(0, y + 1)?;
        self.modified = true;
        // Gather context
        let length = self.line(y).ok_or(Error::OutOfRange)?.chars().count();
        let below = self.line(y + 1).ok_or(Error::OutOfRange)?;
        self.delete_line(y + 1)?;
        self.insert(&Loc::at(length, y), &below)?;
        self.move_to(&Loc::at(length, y));
        self.old_cursor = self.loc().x;
        Ok(())
    }

    /// Cancels the current selection
    pub fn cancel_selection(&mut self) {
        self.cursor.selection_end = self.cursor.loc;
    }

    /// Move the view down
    pub fn scroll_down(&mut self) {
        self.offset.y += 1;
        self.load_to(self.offset.y + self.size.h);
    }

    /// Move the view up
    pub fn scroll_up(&mut self) {
        self.offset.y = self.offset.y.saturating_sub(1);
        self.load_to(self.offset.y + self.size.h);
    }

    /// Move the cursor up
    pub fn move_up(&mut self) -> Status {
        let r = self.select_up();
        self.cancel_selection();
        r
    }

    /// Select with the cursor up
    pub fn select_up(&mut self) -> Status {
        // Return if already at start of document
        if self.loc().y == 0 {
            return Status::StartOfFile;
        }
        self.cursor.loc.y = self.cursor.loc.y.saturating_sub(1);
        self.cursor.loc.x = self.old_cursor;
        // Snap to end of line
        self.fix_dangling_cursor();
        // Move back if in the middle of a longer character
        self.fix_split();
        // Update the character pointer
        self.update_char_ptr();
        self.bring_cursor_in_viewport();
<<<<<<< HEAD
        self.select_to_x(self.old_cursor);
=======
>>>>>>> ad371374
        Status::None
    }

    /// Move the cursor down
    pub fn move_down(&mut self) -> Status {
        let r = self.select_down();
        self.cancel_selection();
        r
    }

    /// Select with the cursor down
    pub fn select_down(&mut self) -> Status {
        // Return if already on end of document
        if self.len_lines() < self.loc().y + 1 {
            return Status::EndOfFile;
        }
        self.cursor.loc.y += 1;
        self.cursor.loc.x = self.old_cursor;
        // Snap to end of line
        self.fix_dangling_cursor();
        // Move back if in the middle of a longer character
        self.fix_split();
        // Update the character pointer
        self.update_char_ptr();
        self.bring_cursor_in_viewport();
<<<<<<< HEAD
        self.select_to_x(self.old_cursor);
=======
>>>>>>> ad371374
        Status::None
    }

    /// Move the cursor left
    pub fn move_left(&mut self) -> Status {
        let r = self.select_left();
        self.cancel_selection();
        r
    }

    /// Select with the cursor left
    pub fn select_left(&mut self) -> Status {
        // Return if already at start of line
        if self.loc().x == 0 {
            return Status::StartOfLine;
        }
        // Determine the width of the character to traverse
        let line = self.line(self.loc().y).unwrap_or_else(|| "".to_string());
        let boundaries = tab_boundaries_backward(&line, self.tab_width);
        let width = if boundaries.contains(&self.char_ptr) {
            // Push the character pointer up
            self.char_ptr = self
                .char_ptr
                .saturating_sub(self.tab_width.saturating_sub(1));
            // There are spaces that should be treated as tabs (so should traverse the tab width)
            self.tab_width
        } else {
            // There are no spaces that should be treated as tabs
            self.width_of(self.loc().y, self.char_ptr.saturating_sub(1))
        };
        // Move back the correct amount
        self.cursor.loc.x = self.cursor.loc.x.saturating_sub(width);
        // Update the character pointer
        self.char_ptr = self.char_ptr.saturating_sub(1);
        self.bring_cursor_in_viewport();
        self.old_cursor = self.loc().x;
        Status::None
    }

    /// Move the cursor right
    pub fn move_right(&mut self) -> Status {
        let r = self.select_right();
        self.cancel_selection();
        r
    }

    /// Select with the cursor right
    pub fn select_right(&mut self) -> Status {
        // Return if already on end of line
        let line = self.line(self.loc().y).unwrap_or_else(|| "".to_string());
        let width = width(&line, self.tab_width);
        if width == self.loc().x {
            return Status::EndOfLine;
        }
        // Determine the width of the character to traverse
        let boundaries = tab_boundaries_forward(&line, self.tab_width);
        let width = if boundaries.contains(&self.char_ptr) {
            // Push the character pointer up
            self.char_ptr += self.tab_width.saturating_sub(1);
            // There are spaces that should be treated as tabs (so should traverse the tab width)
            self.tab_width
        } else {
            // There are no spaces that should be treated as tabs
            self.width_of(self.loc().y, self.char_ptr)
        };
        // Move forward the correct amount
        self.cursor.loc.x += width;
        // Update the character pointer
        self.char_ptr += 1;
        self.bring_cursor_in_viewport();
        self.old_cursor = self.loc().x;
        Status::None
    }

    /// Move to the start of the line
    pub fn move_home(&mut self) {
        self.select_home();
        self.cancel_selection();
    }

    /// Select to the start of the line
    pub fn select_home(&mut self) {
        self.cursor.loc.x = 0;
        self.char_ptr = 0;
        self.old_cursor = 0;
        self.bring_cursor_in_viewport();
    }

    /// Move to the end of the line
    pub fn move_end(&mut self) {
        self.select_end();
        self.cancel_selection();
    }

    /// Select to the end of the line
    pub fn select_end(&mut self) {
        let line = self.line(self.loc().y).unwrap_or_else(|| "".to_string());
        let length = line.chars().count();
        self.select_to_x(length);
        self.old_cursor = self.loc().x;
    }

    /// Move to the top of the document
    pub fn move_top(&mut self) {
        self.move_to(&Loc::at(0, 0));
    }

    /// Move to the bottom of the document
    pub fn move_bottom(&mut self) {
        let last = self.len_lines();
        self.move_to(&Loc::at(0, last));
    }

    /// Select to the top of the document
    pub fn select_top(&mut self) {
        self.select_to(&Loc::at(0, 0));
        self.old_cursor = self.loc().x;
    }

    /// Select to the bottom of the document
    pub fn select_bottom(&mut self) {
        let last = self.len_lines();
        self.select_to(&Loc::at(0, last));
        self.old_cursor = self.loc().x;
    }

    /// Move up by 1 page
    pub fn move_page_up(&mut self) {
        self.move_to_y(self.cursor.loc.y.saturating_sub(self.size.h));
        self.old_cursor = 0;
    }

    /// Move down by 1 page
    pub fn move_page_down(&mut self) {
        self.move_to_y(self.cursor.loc.y + self.size.h);
        self.old_cursor = 0;
    }

    /// Moves to the previous word in the document
    pub fn move_prev_word(&mut self) -> Status {
        let Loc { x, y } = self.char_loc();
        if x == 0 && y != 0 {
            return Status::StartOfLine;
        }
        let re = format!("(\t| {{{}}}|^|\\W| )", self.tab_width);
        if let Some(mut mtch) = self.prev_match(&re) {
            let len = mtch.text.chars().count();
            let same = mtch.loc.x + len == x;
            if !same {
                mtch.loc.x += len;
            }
            self.move_to(&mtch.loc);
            if same && self.loc().x != 0 {
                return self.move_prev_word();
            }
        }
        self.old_cursor = self.loc().x;
        Status::None
    }

    /// Moves to the next word in the document
    pub fn move_next_word(&mut self) -> Status {
        let Loc { x, y } = self.char_loc();
        let line = self.line(y).unwrap_or_else(|| "".to_string());
        if x == line.chars().count() && y != self.len_lines() {
            return Status::EndOfLine;
        }
        let re = format!("(\t| {{{}}}|\\W|$|^ +| )", self.tab_width);
        if let Some(mut mtch) = self.next_match(&re, 0) {
            mtch.loc.x += mtch.text.chars().count();
            self.move_to(&mtch.loc);
        }
        self.old_cursor = self.loc().x;
        Status::None
    }

    /// Function to search the document to find the next occurance of a regex
    pub fn next_match(&mut self, regex: &str, inc: usize) -> Option<Match> {
        // Prepare
        let mut srch = Searcher::new(regex);
        // Check current line for matches
        let current: String = self
            .line(self.loc().y)?
            .chars()
            .skip(self.char_ptr + inc)
            .collect();
        if let Some(mut mtch) = srch.lfind(&current) {
            mtch.loc.y = self.loc().y;
            mtch.loc.x += self.char_ptr + inc;
            return Some(mtch);
        }
        // Check subsequent lines for matches
        let mut line_no = self.loc().y + 1;
        self.load_to(line_no + 1);
        while let Some(line) = self.line(line_no) {
            if let Some(mut mtch) = srch.lfind(&line) {
                mtch.loc.y = line_no;
                return Some(mtch);
            }
            line_no += 1;
            self.load_to(line_no + 1);
        }
        None
    }

    /// Function to search the document to find the previous occurance of a regex
    pub fn prev_match(&mut self, regex: &str) -> Option<Match> {
        // Prepare
        let mut srch = Searcher::new(regex);
        // Check current line for matches
        let current: String = self
            .line(self.loc().y)?
            .chars()
            .take(self.char_ptr)
            .collect();
        if let Some(mut mtch) = srch.rfind(&current) {
            mtch.loc.y = self.loc().y;
            return Some(mtch);
        }
        // Check antecedent lines for matches
        self.load_to(self.loc().y + 1);
        let mut line_no = self.loc().y.saturating_sub(1);
        while let Some(line) = self.line(line_no) {
            if let Some(mut mtch) = srch.rfind(&line) {
                mtch.loc.y = line_no;
                return Some(mtch);
            }
            if line_no == 0 {
                break;
            }
            line_no = line_no.saturating_sub(1);
        }
        None
    }

    /// Replace a specific part of the document with another string.
    /// # Errors
    /// Will error if the replacement failed to be executed.
    pub fn replace(&mut self, loc: Loc, target: &str, into: &str) -> Result<()> {
        self.exe(Event::Delete(loc, target.to_string()))?;
        self.exe(Event::Insert(loc, into.to_string()))?;
        Ok(())
    }

    /// Replace all instances of a regex with another string
    pub fn replace_all(&mut self, target: &str, into: &str) {
        self.move_to(&Loc::at(0, 0));
        while let Some(mtch) = self.next_match(target, 1) {
            drop(self.replace(mtch.loc, &mtch.text, into));
        }
    }

    /// Function to go to a specific position
    pub fn move_to(&mut self, loc: &Loc) {
        self.select_to(loc);
        self.cancel_selection();
    }

    /// Function to go to a specific position
    pub fn select_to(&mut self, loc: &Loc) {
        self.select_to_y(loc.y);
        self.select_to_x(loc.x);
    }

    /// Function to go to a specific x position
    pub fn move_to_x(&mut self, x: usize) {
        self.select_to_x(x);
        self.cancel_selection();
    }

    /// Function to select to a specific x position
    pub fn select_to_x(&mut self, x: usize) {
        let line = self.line(self.loc().y).unwrap_or_else(|| "".to_string());
        // If we're already at this x coordinate, just exit
        if self.char_ptr == x {
            return;
        }
        // If the move position is out of bounds, move to the end of the line
        if line.chars().count() < x {
            let line = self.line(self.loc().y).unwrap_or_else(|| "".to_string());
            let length = line.chars().count();
            self.select_to_x(length);
            return;
        }
        // Update char position
        self.char_ptr = x;
        // Calculate display index
        let x = self.display_idx(&Loc::at(x, self.loc().y));
        // Move cursor
        self.cursor.loc.x = x;
        self.bring_cursor_in_viewport();
    }

    /// Function to go to a specific y position
    pub fn move_to_y(&mut self, y: usize) {
        self.select_to_y(y);
        self.cancel_selection();
    }

    /// Function to select to a specific y position
    pub fn select_to_y(&mut self, y: usize) {
        // Bounds checking
        if self.loc().y != y && y <= self.len_lines() {
            self.cursor.loc.y = y;
        }
        // Snap to end of line
        self.fix_dangling_cursor();
        // Ensure cursor isn't in the middle of a longer character
        self.fix_split();
        // Correct the character pointer
        self.update_char_ptr();
        self.bring_cursor_in_viewport();
        // Load any lines necessary
        self.load_to(self.offset.y + self.size.h);
    }

    /// Brings the cursor into the viewport so it can be seen
    pub fn bring_cursor_in_viewport(&mut self) {
        if self.offset.y > self.cursor.loc.y {
            self.offset.y = self.cursor.loc.y;
        }
        if self.offset.y + self.size.h <= self.cursor.loc.y {
            self.offset.y = self.cursor.loc.y.saturating_sub(self.size.h) + 1;
        }
        if self.offset.x > self.cursor.loc.x {
            self.offset.x = self.cursor.loc.x;
        }
        if self.offset.x + self.size.w <= self.cursor.loc.x {
            self.offset.x = self.cursor.loc.x.saturating_sub(self.size.w) + 1;
        }
        self.load_to(self.offset.y + self.size.h);
    }

    /// Determines if specified coordinates are out of range of the document.
    /// # Errors
    /// Returns an error when the given coordinates are out of range.
    pub fn out_of_range(&self, x: usize, y: usize) -> Result<()> {
        let msg = "Did you forget to use load_to?";
        if y >= self.len_lines() || x > self.line(y).expect(msg).chars().count() {
            return Err(Error::OutOfRange);
        }
        Ok(())
    }

    /// Determines if a range is in range of the document.
    /// # Errors
    /// Returns an error when the given range is out of range.
    pub fn valid_range(&self, start: usize, end: usize, y: usize) -> Result<()> {
        self.out_of_range(start, y)?;
        self.out_of_range(end, y)?;
        if start > end {
            return Err(Error::OutOfRange);
        }
        Ok(())
    }

    /// Calculate the character index from the display index on a certain line
    pub fn character_idx(&self, loc: &Loc) -> usize {
        let mut idx = loc.x;
        // Account for double width characters
        idx = idx.saturating_sub(self.dbl_map.count(loc, true).unwrap_or(0));
        // Account for tab characters
        idx = idx.saturating_sub(
            self.tab_map.count(loc, true).unwrap_or(0) * self.tab_width.saturating_sub(1),
        );
        idx
    }

    /// Calculate the display index from the character index on a certain line
    fn display_idx(&self, loc: &Loc) -> usize {
        let mut idx = loc.x;
        // Account for double width characters
        idx += self.dbl_map.count(loc, false).unwrap_or(0);
        // Account for tab characters
        idx += self.tab_map.count(loc, false).unwrap_or(0) * self.tab_width.saturating_sub(1);
        idx
    }

    /// A utility function to update the character pointer when moving up or down
    fn update_char_ptr(&mut self) {
        let mut idx = self.loc().x;
        let dbl_count = self.dbl_map.count(&self.loc(), true).unwrap_or(0);
        idx = idx.saturating_sub(dbl_count);
        let tab_count = self.tab_map.count(&self.loc(), true).unwrap_or(0);
        idx = idx.saturating_sub(tab_count * self.tab_width.saturating_sub(1));
        self.char_ptr = idx;
    }

    /// A utility function to make sure the cursor doesn't go out of range when moving
    fn fix_dangling_cursor(&mut self) {
        if let Some(line) = self.line(self.loc().y) {
            if self.loc().x > width(&line, self.tab_width) {
                self.select_to_x(line.chars().count());
            }
        } else {
            self.select_home();
        }
    }

    /// Fixes double width and tab boundary issues
    fn fix_split(&mut self) {
        let mut magnitude = 0;
        let Loc { x, y } = self.loc();
        if let Some(map) = self.dbl_map.get(y) {
            let last_dbl = self
                .dbl_map
                .count(&self.loc(), true)
                .unwrap()
                .saturating_sub(1);
            let start = map[last_dbl].0;
            if x == start + 1 {
                magnitude += 1;
            }
        }
        if let Some(map) = self.tab_map.get(y) {
            let last_tab = self
                .tab_map
                .count(&self.loc(), true)
                .unwrap()
                .saturating_sub(1);
            let start = map[last_tab].0;
            let range = start..start + self.tab_width;
            if range.contains(&x) {
                magnitude += x.saturating_sub(start);
            }
        }
        self.cursor.loc.x = self.cursor.loc.x.saturating_sub(magnitude);
    }

    /// Load lines in this document up to a specified index.
    /// This must be called before starting to edit the document as
    /// this is the function that actually load and processes the text.
    pub fn load_to(&mut self, mut to: usize) {
        // Make sure to doesn't go over the number of lines in the buffer
        let len_lines = self.file.len_lines();
        if to >= len_lines {
            to = len_lines;
        }
        // Only act if there are lines we haven't loaded yet
        if to > self.loaded_to {
            // For each line, run through each character and make note of any double width characters
            for i in self.loaded_to..to {
                let line: String = self.file.line(i).chars().collect();
                // Add to char maps
                let (dbl_map, tab_map) = form_map(&line, self.tab_width);
                self.dbl_map.insert(i, dbl_map);
                self.tab_map.insert(i, tab_map);
                // Cache this line
                self.lines
                    .push(line.trim_end_matches(&['\n', '\r']).to_string());
            }
            // Store new loaded point
            self.loaded_to = to;
        }
    }

    /// Get the line at a specified index
    #[must_use]
    pub fn line(&self, line: usize) -> Option<String> {
        Some(self.lines.get(line)?.to_string())
    }

    /// Get the line at a specified index and trim it
    #[must_use]
    pub fn line_trim(&self, line: usize, start: usize, length: usize) -> Option<String> {
        let line = self.line(line);
        Some(trim(&line?, start, length, self.tab_width))
    }

    /// Returns the number of lines in the document
    #[must_use]
    pub fn len_lines(&self) -> usize {
        self.file.len_lines().saturating_sub(1) + if self.eol { 1 } else { 0 }
    }

    /// Evaluate the line number text for a specific line
    #[must_use]
    pub fn line_number(&self, request: usize) -> String {
        let total = self.len_lines().to_string().len();
        let num = if request + 1 > self.len_lines() {
            "~".to_string()
        } else {
            (request + 1).to_string()
        };
        format!("{}{}", " ".repeat(total.saturating_sub(num.len())), num)
    }

    /// Determine if a character at a certain location is a double width character.
    /// x is the display index.
    #[must_use]
    pub fn is_dbl_width(&self, y: usize, x: usize) -> bool {
        if let Some(line) = self.dbl_map.get(y) {
            line.iter().any(|i| x == i.1)
        } else {
            false
        }
    }

    /// Determine if a character at a certain location is a tab character.
    /// x is the display index.
    #[must_use]
    pub fn is_tab(&self, y: usize, x: usize) -> bool {
        if let Some(line) = self.tab_map.get(y) {
            line.iter().any(|i| x == i.1)
        } else {
            false
        }
    }

    /// Determine the width of a character at a certain location
    #[must_use]
    pub fn width_of(&self, y: usize, x: usize) -> usize {
        if self.is_dbl_width(y, x) {
            2
        } else if self.is_tab(y, x) {
            self.tab_width
        } else {
            1
        }
    }

    /// Get the current position within the document, including offset
    #[must_use]
    pub const fn loc(&self) -> Loc {
        Loc {
            x: self.cursor.loc.x,
            y: self.cursor.loc.y,
        }
    }

    /// Get the current position within the document, with x being the character index
    #[must_use]
    pub const fn char_loc(&self) -> Loc {
        Loc {
            x: self.char_ptr,
            y: self.cursor.loc.y,
        }
    }

    /// If the cursor is within the viewport, this will return where it is relatively
    pub fn cursor_loc_in_screen(&self) -> Option<Loc> {
        if self.cursor.loc.x < self.offset.x {
            return None;
        }
        if self.cursor.loc.y < self.offset.y {
            return None;
        }
        let result = Loc {
            x: self.cursor.loc.x.saturating_sub(self.offset.x),
            y: self.cursor.loc.y.saturating_sub(self.offset.y),
        };
        if result.x > self.size.w || result.y > self.size.h {
            return None;
        }
        return Some(result);
    }

    /// Returns true if there is no active selection and vice versa
    pub fn is_selection_empty(&self) -> bool {
        self.cursor.loc == self.cursor.selection_end
    }

    /// Will return the bounds of the current active selection
    pub fn selection_loc_bound(&self) -> (Loc, Loc) {
        let mut left = self.cursor.loc;
        let mut right = self.cursor.selection_end;
        // Convert into character indices
        left.x = self.character_idx(&left);
        right.x = self.character_idx(&right);
        if left > right {
            std::mem::swap(&mut left, &mut right);
        }
        (left, right)
    }

    /// Returns true if the provided location is within the current active selection
    pub fn is_loc_selected(&self, loc: Loc) -> bool {
        let (left, right) = self.selection_loc_bound();
        left <= loc && loc < right
    }

    /// Will return the current active selection as a range over file characters
    pub fn selection_range(&self) -> Range<usize> {
        let mut cursor = self.cursor.loc.clone();
        let mut selection_end = self.cursor.selection_end.clone();
        cursor.x = self.character_idx(&cursor);
        selection_end.x = self.character_idx(&selection_end);
        let mut left = self.loc_to_file_pos(&cursor);
        let mut right = self.loc_to_file_pos(&selection_end);
        if left > right {
            std::mem::swap(&mut left, &mut right);
        }
        left..right
    }

    /// Will return the text contained within the current selection
    pub fn selection_text(&self) -> String {
        self.file.slice(self.selection_range()).to_string()
    }

    pub fn commit(&mut self) {
        let s = self.take_snapshot();
        self.undo_mgmt.commit(s);
    }

    pub fn reload_lines(&mut self) {
        let to = std::mem::take(&mut self.loaded_to);
        self.lines.clear();
        self.load_to(to);
    }

    pub fn remove_selection(&mut self) {
        // Removing a selection is significant and worth an undo commit
        self.undo_mgmt.set_dirty();
        self.commit();
        self.undo_mgmt.set_dirty();

        self.file.remove(self.selection_range());
        self.reload_lines();
        self.cursor.loc = self.selection_loc_bound().0;
        self.cancel_selection();
        self.bring_cursor_in_viewport();
    }
}

/// Defines a cursor's position and any selection it may be covering
#[derive(Clone, Copy, PartialEq, Eq, Debug, Default)]
pub struct Cursor {
    pub loc: Loc,
    pub selection_end: Loc,
}<|MERGE_RESOLUTION|>--- conflicted
+++ resolved
@@ -430,10 +430,6 @@
         // Update the character pointer
         self.update_char_ptr();
         self.bring_cursor_in_viewport();
-<<<<<<< HEAD
-        self.select_to_x(self.old_cursor);
-=======
->>>>>>> ad371374
         Status::None
     }
 
@@ -459,10 +455,6 @@
         // Update the character pointer
         self.update_char_ptr();
         self.bring_cursor_in_viewport();
-<<<<<<< HEAD
-        self.select_to_x(self.old_cursor);
-=======
->>>>>>> ad371374
         Status::None
     }
 
