--- conflicted
+++ resolved
@@ -1,20 +1,10 @@
 - [ ] General bug fixes
-<<<<<<< HEAD
-  - [ ] Replace command needs to update syntax
-  - [ ] Undo / Redo need to be committed more*
-  - [ ] Search needs to break beyond what has been loaded into buffer*
-  - [ ] Fix multi spaces not registering as tabs*
-    - [ ] Find out where tab info goes and how it's used
-    - [ ] Show as tabs but be spaces on the backen
-  - [ ] Cursor movement improvement
-=======
   - [ ] Search needs to break beyond what has been loaded into buffer* - 7th
   - [ ] Fix multi spaces not registering as tabs* - 8th
     - [ ] Also investigate the cursor being able to jump out of bounds after a tab character at the end of a line
     - [ ] Find out where tab info goes and how it's used
     - [ ] Show as tabs but be spaces on the backend
   - [ ] Cursor movement improvement - 8th
->>>>>>> 64196dd7
     - [ ] Fully understand the desired behaviour
     - [ ] Where is this activity defined?
     - [ ] Play around with caching original x position and trying to restore it
@@ -22,11 +12,8 @@
   - [X] Fix status line duplication issues
   - [X] Search and replace needs to stop crashing due to syntax highlighting update
   - [X] Search and replace needs to hide cursor
-<<<<<<< HEAD
-=======
   - [X] Replace command needs to update syntax
   - [X] Undo / Redo need to be committed more*
->>>>>>> 64196dd7
 - [ ] Config and documentation improvement
   - [ ] Look at old ox.ron config - add anything that is missing in new ox
   - [ ] Allow reloading of config file
@@ -37,11 +24,8 @@
   - [ ] Edit tab width
   - [ ] More status / greeting message interpolation options
   - [ ] Multiple plug-ins being able to use the same key binding*
-<<<<<<< HEAD
-=======
 - [ ] General tweaks
   - [ ] Group events together when committing for undo/redo
->>>>>>> 64196dd7
 - [ ] Safety update
   - [ ] Document backups
   - [ ] Panic busting & nicer panics / errors*
